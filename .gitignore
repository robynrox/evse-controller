--- conflicted
+++ resolved
@@ -22,7 +22,6 @@
 *.egg-info/
 .installed.cfg
 *.egg
-<<<<<<< HEAD
 .pytest_cache/
 .coverage
 htmlcov/
@@ -47,15 +46,7 @@
 log/
 bin/
 lib/python*
-=======
-.venv/
-venv/
 
-# Virtual environment
-bin/
-lib/python*/
-lib64/
->>>>>>> cebe9a09
 pyvenv.cfg
 include/
 
@@ -70,11 +61,6 @@
 schedules.json
 evse_state.json
 
-<<<<<<< HEAD
-# Misc
-.DS_Store
-Thumbs.db
-=======
 # System-specific
 .DS_Store
 Thumbs.db
@@ -84,5 +70,4 @@
 influxdata-archive_compat.key
 state/schedule.json
 lib64
-config.yaml.bak
->>>>>>> cebe9a09
+config.yaml.bak