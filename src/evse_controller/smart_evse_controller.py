--- conflicted
+++ resolved
@@ -226,23 +226,17 @@
                         execState = ExecState.SMART
                         nextStateCheck = time.time()
                 case "g" | "go" | "octgo":
-<<<<<<< HEAD
                     if can_transition_from_uncontrolled():
                         info("Switching to Octopus Go tariff")
                         tariffManager.set_tariff("OCTGO")
                         execState = ExecState.SMART
                         nextStateCheck = time.time()
-=======
-                    info("Switching to Octopus Go tariff")
-                    tariffManager.set_tariff("OCTGO")
-                    execState = ExecState.SMART
-                    nextStateCheck = time.time()
                 case "ioctgo":
-                    info("Switching to Intelligent Octopus Go tariff")
-                    tariffManager.set_tariff("IOCTGO")
-                    execState = ExecState.SMART
-                    nextStateCheck = time.time()
->>>>>>> 724e4653
+                    if can_transition_from_uncontrolled():
+                        info("Switching to Intelligent Octopus Go tariff")
+                        tariffManager.set_tariff("IOCTGO")
+                        execState = ExecState.SMART
+                        nextStateCheck = time.time()
                 case "f" | "flux":
                     if can_transition_from_uncontrolled():
                         info("Switching to Octopus Flux tariff")
