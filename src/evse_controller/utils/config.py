import yaml
import sys
from pathlib import Path
from typing import Dict, Any, Optional
from evse_controller.utils.paths import get_data_dir, get_config_file

class Config:
    _instance = None
    _initialized = False
    _testing = False
    _config_data = None

    @classmethod
    def set_testing(cls, testing: bool = True):
        """Enable testing mode - uses default config instead of loading from file"""
        cls._testing = testing
        cls._instance = None  # Reset singleton to force reinitialization
        cls._initialized = False
        cls._config_data = None

    def __new__(cls):
        if cls._instance is None:
            cls._instance = super().__new__(cls)
        return cls._instance

    def _ensure_initialized(self):
        """Ensure configuration is loaded when needed"""
        if self._config_data is None:
            if self._testing:
                test_config = Path(__file__).parent.parent.parent.parent / "tests" / "test_config.yaml"
                if test_config.exists():
                    with test_config.open('r') as f:
                        self._config_data = yaml.safe_load(f)
                else:
                    self._config_data = {
                        'wallbox': {
                            'url': 'test.local',
                            'username': 'test',
                            'password': 'test',
                            'serial': 'test',
                            'use_simulator': True,
                            'simulator': {
                                'initial_battery_level': 50,
                                'battery_capacity_kwh': 50,
                                'simulation_speed': 60
                            }
                        },
                        'shelly': {
                            'primary_url': '',
                            'secondary_url': '',
                            'grid': {'device': 'primary', 'channel': 1},
                            'evse': {'device': '', 'channel': None}
                        },
                        'charging': {
                            'max_charge_percent': 90,
                            'solar_period_max_charge': 80,
                            'default_tariff': 'COSY'
                        },
                        'logging': {
                            'file_level': 'INFO',
                            'console_level': 'WARNING',
                            'directory': 'log',
                            'file_prefix': 'evse',
                            'max_bytes': 10485760,
                            'backup_count': 30
                        }
                    }
            else:
                self.CONFIG_FILE = get_config_file()
                self._config_data = self._load_config()

            # Standard paths
            data_dir = get_data_dir()
            self.SCHEDULE_FILE = data_dir / "state" / "schedule.json"
            self.HISTORY_FILE = data_dir / "state" / "history.json"
            self.EVSE_STATE_FILE = data_dir / "state" / "evse_state.json"
            self.LOG_DIR = data_dir / "logs"

    def _load_config(self) -> Dict[str, Any]:
        """Load configuration from YAML file."""
        try:
            if self.CONFIG_FILE.exists():
                with self.CONFIG_FILE.open('r') as f:
                    config = yaml.safe_load(f)
                    print(f"Debug: Loaded config from {self.CONFIG_FILE}", file=sys.stderr)

                    # Handle backward compatibility for use_simulator flag
                    # If Wallbox URL is defined but use_simulator flag is missing, default to False
                    if "wallbox" in config and config["wallbox"].get("url") and "use_simulator" not in config["wallbox"]:
                        config["wallbox"]["use_simulator"] = False
                        print(f"Debug: Wallbox URL found but no use_simulator flag, defaulting to False", file=sys.stderr)

                    return config
            print(f"Error: Config file not found: {self.CONFIG_FILE}", file=sys.stderr)
            return {}
        except Exception as e:
            print(f"Error: Failed to load config: {e}", file=sys.stderr)
            return {}

    def get(self, key: str, default: Any = None) -> Any:
        """Get a value from config with dot notation support."""
        self._ensure_initialized()
        keys = key.split('.')
        value = self._config_data
        for k in keys:
            if isinstance(value, dict):
                value = value.get(k, default)
            else:
                return default
        return value

    def _get_config_value(self, section: str, key: str, default: Any) -> Any:
        """Generic getter for config values"""
        self._ensure_initialized()
        return self.get(f"{section}.{key}", default)

    def _set_config_value(self, section: str, key: str, value: Any):
        """Generic setter for config values"""
        self._ensure_initialized()
        if section not in self._config_data:
            self._config_data[section] = {}
        self._config_data[section][key] = value

    # Charging section properties
    DEFAULT_TARIFF = property(
        lambda self: self._get_config_value("charging", "default_tariff", "COSY"),
        lambda self, value: self._set_config_value("charging", "default_tariff", value)
    )

    MAX_CHARGE_PERCENT = property(
        lambda self: self._get_config_value("charging", "max_charge_percent", 90),
        lambda self, value: self._set_config_value("charging", "max_charge_percent", value)
    )

    SOLAR_PERIOD_MAX_CHARGE = property(
        lambda self: self._get_config_value("charging", "solar_period_max_charge", 80),
        lambda self, value: self._set_config_value("charging", "solar_period_max_charge", value)
    )

    # Logging section properties
    FILE_LOGGING = property(
        lambda self: self._get_config_value("logging", "file_level", "INFO"),
        lambda self, value: self._set_config_value("logging", "file_level", value)
    )

    CONSOLE_LOGGING = property(
        lambda self: self._get_config_value("logging", "console_level", "WARNING"),
        lambda self, value: self._set_config_value("logging", "console_level", value)
    )

    # Wallbox section properties
    WALLBOX_URL = property(
        lambda self: self._get_config_value("wallbox", "url", ""),
        lambda self, value: self._set_config_value("wallbox", "url", value)
    )

    WALLBOX_USERNAME = property(
        lambda self: self._get_config_value("wallbox", "username", ""),
        lambda self, value: self._set_config_value("wallbox", "username", value)
    )

    WALLBOX_PASSWORD = property(
        lambda self: self._get_config_value("wallbox", "password", ""),
        lambda self, value: self._set_config_value("wallbox", "password", value)
    )

    WALLBOX_SERIAL = property(
        lambda self: self._get_config_value("wallbox", "serial", None),
        lambda self, value: self._set_config_value("wallbox", "serial", value)
    )

<<<<<<< HEAD
    # Wallbox simulator properties
    USE_WALLBOX_SIMULATOR = property(
        lambda self: self._get_config_value("wallbox", "use_simulator", False),
        lambda self, value: self._set_config_value("wallbox", "use_simulator", value)
    )

    SIMULATOR_INITIAL_BATTERY_LEVEL = property(
        lambda self: self._get_config_value("wallbox.simulator", "initial_battery_level", 50),
        lambda self, value: self._set_config_value("wallbox.simulator", "initial_battery_level", value)
    )

    SIMULATOR_BATTERY_CAPACITY_KWH = property(
        lambda self: self._get_config_value("wallbox.simulator", "battery_capacity_kwh", 50),
        lambda self, value: self._set_config_value("wallbox.simulator", "battery_capacity_kwh", value)
    )

    SIMULATOR_SPEED = property(
        lambda self: self._get_config_value("wallbox.simulator", "simulation_speed", 60),
        lambda self, value: self._set_config_value("wallbox.simulator", "simulation_speed", value)
=======
    WALLBOX_MAX_CHARGE_CURRENT = property(
        lambda self: self._get_config_value("wallbox", "max_charge_current", 32),
        lambda self, value: self._set_config_value("wallbox", "max_charge_current", value)
    )

    WALLBOX_MAX_DISCHARGE_CURRENT = property(
        lambda self: self._get_config_value("wallbox", "max_discharge_current", 32),
        lambda self, value: self._set_config_value("wallbox", "max_discharge_current", value)
>>>>>>> bbf16c46
    )

    # Shelly section properties
    SHELLY_PRIMARY_URL = property(
        lambda self: self._get_config_value("shelly", "primary_url", ""),
        lambda self, value: self._set_config_value("shelly", "primary_url", value)
    )

    SHELLY_SECONDARY_URL = property(
        lambda self: self._get_config_value("shelly", "secondary_url", ""),
        lambda self, value: self._set_config_value("shelly", "secondary_url", value)
    )

    SHELLY_GRID_DEVICE = property(
        lambda self: self._get_config_value("shelly.grid", "device", "primary"),
        lambda self, value: self._set_config_value("shelly.grid", "device", value)
    )

    SHELLY_GRID_CHANNEL = property(
        lambda self: self._get_config_value("shelly.grid", "channel", 1),
        lambda self, value: self._set_config_value("shelly.grid", "channel", value)
    )

    SHELLY_EVSE_DEVICE = property(
        lambda self: self._get_config_value("shelly.evse", "device", ""),
        lambda self, value: self._set_config_value("shelly.evse", "device", value)
    )

    SHELLY_EVSE_CHANNEL = property(
        lambda self: self._get_config_value("shelly.evse", "channel", None),
        lambda self, value: self._set_config_value("shelly.evse", "channel", value)
    )

    # InfluxDB section properties
    INFLUXDB_ENABLED = property(
        lambda self: self._get_config_value("influxdb", "enabled", False),
        lambda self, value: self._set_config_value("influxdb", "enabled", value)
    )

    INFLUXDB_URL = property(
        lambda self: self._get_config_value("influxdb", "url", "http://localhost:8086"),
        lambda self, value: self._set_config_value("influxdb", "url", value)
    )

    INFLUXDB_TOKEN = property(
        lambda self: self._get_config_value("influxdb", "token", ""),
        lambda self, value: self._set_config_value("influxdb", "token", value)
    )

    INFLUXDB_ORG = property(
        lambda self: self._get_config_value("influxdb", "org", ""),
        lambda self, value: self._set_config_value("influxdb", "org", value)
    )

    INFLUXDB_BUCKET = property(
        lambda self: self._get_config_value("influxdb", "bucket", "powerlog"),
        lambda self, value: self._set_config_value("influxdb", "bucket", value)
    )

    def save(self):
        """Save configuration to YAML file with backup."""
        config_path = get_config_file()
        backup_path = config_path.with_suffix('.yaml.bak')

        # Create backup of existing config if it exists
        if config_path.exists():
            backup_path.write_text(config_path.read_text())

        # Ensure parent directory exists
        config_path.parent.mkdir(parents=True, exist_ok=True)

        # Save new configuration
        try:
            with config_path.open('w') as f:
                yaml.dump(self._config_data, f, default_flow_style=False)
        except Exception as e:
            # If save fails and backup exists, restore from backup
            if backup_path.exists():
                config_path.write_text(backup_path.read_text())
            raise e

    def as_dict(self) -> dict:
        """Return the current configuration as a dictionary."""
        return {
            'wallbox': {
                'url': self.WALLBOX_URL,
                'username': self.WALLBOX_USERNAME,
                'password': self.WALLBOX_PASSWORD,
                'serial': self.WALLBOX_SERIAL,
                'max_charge_current': self.WALLBOX_MAX_CHARGE_CURRENT,
                'max_discharge_current': self.WALLBOX_MAX_DISCHARGE_CURRENT
            },
            'shelly': {
                'primary_url': self.SHELLY_PRIMARY_URL,
                'secondary_url': self.SHELLY_SECONDARY_URL,
                'grid': {
                    'device': self.SHELLY_GRID_DEVICE,
                    'channel': self.SHELLY_GRID_CHANNEL
                },
                'evse': {
                    'device': self.SHELLY_EVSE_DEVICE,
                    'channel': self.SHELLY_EVSE_CHANNEL
                },
                'channels': self._get_channels_dict()
            },
            'influxdb': {
                'enabled': self.INFLUXDB_ENABLED,
                'url': self.INFLUXDB_URL,
                'token': self.INFLUXDB_TOKEN,
                'org': self.INFLUXDB_ORG,
                'bucket': self.INFLUXDB_BUCKET
            },
            'charging': {
                'max_charge_percent': self.MAX_CHARGE_PERCENT,
                'solar_period_max_charge': self.SOLAR_PERIOD_MAX_CHARGE,
                'default_tariff': self.DEFAULT_TARIFF
            },
            'logging': {
                'file_level': self.FILE_LOGGING,
                'console_level': self.CONSOLE_LOGGING
            }
        }

    # Channel-related methods
    def _get_channels_dict(self) -> Dict[str, Dict[str, Dict[str, Any]]]:
        """Get the channels configuration as a dictionary.

        Returns:
            A dictionary containing the channel configuration
        """
        self._ensure_initialized()
        if "channels" not in self._config_data.get("shelly", {}):
            # Create default channel structure for backward compatibility
            return {
                "primary": {
                    "channel1": {
                        "name": "Channel 1",
                        "abbreviation": "Ch1",
                        "in_use": True
                    },
                    "channel2": {
                        "name": "Channel 2",
                        "abbreviation": "Ch2",
                        "in_use": True
                    }
                },
                "secondary": {
                    "channel1": {
                        "name": "Channel 1",
                        "abbreviation": "Ch1",
                        "in_use": True
                    },
                    "channel2": {
                        "name": "Channel 2",
                        "abbreviation": "Ch2",
                        "in_use": True
                    }
                }
            }
        return self._config_data["shelly"]["channels"]

    def get_channel_name(self, device: str, channel: int) -> str:
        """Get the name for a specific channel.

        Args:
            device: 'primary' or 'secondary'
            channel: 1 or 2

        Returns:
            The channel name or a default if not configured
        """
        self._ensure_initialized()
        channel_key = f"channel{channel}"
        try:
            return self._config_data["shelly"]["channels"][device][channel_key]["name"]
        except (KeyError, TypeError):
            return f"Channel {channel}"

    def get_channel_abbreviation(self, device: str, channel: int) -> str:
        """Get the abbreviation for a specific channel.

        Args:
            device: 'primary' or 'secondary'
            channel: 1 or 2

        Returns:
            The channel abbreviation or a default if not configured
        """
        self._ensure_initialized()
        channel_key = f"channel{channel}"
        try:
            return self._config_data["shelly"]["channels"][device][channel_key]["abbreviation"]
        except (KeyError, TypeError):
            return f"Ch{channel}"

    def is_channel_in_use(self, device: str, channel: int) -> bool:
        """Check if a specific channel is in use.

        Args:
            device: 'primary' or 'secondary'
            channel: 1 or 2

        Returns:
            True if the channel is in use, False otherwise
        """
        self._ensure_initialized()
        channel_key = f"channel{channel}"
        try:
            return self._config_data["shelly"]["channels"][device][channel_key]["in_use"]
        except (KeyError, TypeError):
            # For backward compatibility, assume all channels are in use
            return True

    def set_channel_name(self, device: str, channel: int, name: str):
        """Set the name for a specific channel.

        Args:
            device: 'primary' or 'secondary'
            channel: 1 or 2
            name: The name to set
        """
        self._ensure_initialized()
        self._ensure_channel_structure(device, channel)
        channel_key = f"channel{channel}"
        self._config_data["shelly"]["channels"][device][channel_key]["name"] = name

    def set_channel_abbreviation(self, device: str, channel: int, abbreviation: str):
        """Set the abbreviation for a specific channel.

        Args:
            device: 'primary' or 'secondary'
            channel: 1 or 2
            abbreviation: The abbreviation to set
        """
        self._ensure_initialized()
        self._ensure_channel_structure(device, channel)
        channel_key = f"channel{channel}"
        self._config_data["shelly"]["channels"][device][channel_key]["abbreviation"] = abbreviation

    def set_channel_in_use(self, device: str, channel: int, in_use: bool):
        """Set whether a specific channel is in use.

        Args:
            device: 'primary' or 'secondary'
            channel: 1 or 2
            in_use: True if the channel is in use, False otherwise
        """
        self._ensure_initialized()
        self._ensure_channel_structure(device, channel)
        channel_key = f"channel{channel}"
        self._config_data["shelly"]["channels"][device][channel_key]["in_use"] = in_use

    def _ensure_channel_structure(self, device: str, channel: int):
        """Ensure the channel structure exists in the configuration.

        Args:
            device: 'primary' or 'secondary'
            channel: 1 or 2
        """
        if "channels" not in self._config_data["shelly"]:
            self._config_data["shelly"]["channels"] = {}

        if device not in self._config_data["shelly"]["channels"]:
            self._config_data["shelly"]["channels"][device] = {}

        channel_key = f"channel{channel}"
        if channel_key not in self._config_data["shelly"]["channels"][device]:
            self._config_data["shelly"]["channels"][device][channel_key] = {
                "name": f"Channel {channel}",
                "abbreviation": f"Ch{channel}",
                "in_use": True
            }

    def __getattr__(self, name):
        """Handle attributes not explicitly defined."""
        raise AttributeError(f"'Config' object has no attribute '{name}'")

# Create the singleton instance
config = Config()

# Export the instance as the primary import
__all__ = ['config']<|MERGE_RESOLUTION|>--- conflicted
+++ resolved
@@ -169,7 +169,16 @@
         lambda self, value: self._set_config_value("wallbox", "serial", value)
     )
 
-<<<<<<< HEAD
+    WALLBOX_MAX_CHARGE_CURRENT = property(
+        lambda self: self._get_config_value("wallbox", "max_charge_current", 32),
+        lambda self, value: self._set_config_value("wallbox", "max_charge_current", value)
+    )
+
+    WALLBOX_MAX_DISCHARGE_CURRENT = property(
+        lambda self: self._get_config_value("wallbox", "max_discharge_current", 32),
+        lambda self, value: self._set_config_value("wallbox", "max_discharge_current", value)
+    )
+
     # Wallbox simulator properties
     USE_WALLBOX_SIMULATOR = property(
         lambda self: self._get_config_value("wallbox", "use_simulator", False),
@@ -189,16 +198,6 @@
     SIMULATOR_SPEED = property(
         lambda self: self._get_config_value("wallbox.simulator", "simulation_speed", 60),
         lambda self, value: self._set_config_value("wallbox.simulator", "simulation_speed", value)
-=======
-    WALLBOX_MAX_CHARGE_CURRENT = property(
-        lambda self: self._get_config_value("wallbox", "max_charge_current", 32),
-        lambda self, value: self._set_config_value("wallbox", "max_charge_current", value)
-    )
-
-    WALLBOX_MAX_DISCHARGE_CURRENT = property(
-        lambda self: self._get_config_value("wallbox", "max_discharge_current", 32),
-        lambda self, value: self._set_config_value("wallbox", "max_discharge_current", value)
->>>>>>> bbf16c46
     )
 
     # Shelly section properties
