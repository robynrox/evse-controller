{% extends "base.html" %}

{% block head %}
<title>EVSE Control</title>
<script src="https://cdn.plot.ly/plotly-2.29.1.min.js"></script>
<script>
    // Icon filename constants
        const ICONS = {
            UNPLUG: "/static/images/Pause_to_remove_plug_black.svg",
            SOLAR: "/static/images/S2V_-_Solar_only_charging_black.svg",
            CHARGE: "/static/images/S2V_G2V_-_Solar_and_Grid_to_Battery_black.svg",
            DISCHARGE: "/static/images/V2G_-_Discharge_black.svg",
            POWER_HOME: "/static/images/V2H_-_Battery_to_House_black.svg",
            BALANCE: "/static/images/S2V_V2H_-_Solar_to_Battery_and_House_black.svg",
            PAUSE: "/static/images/On-Off_black.svg",
            OCTGO: "/static/images/Go_black.svg",
            FLUX: "/static/images/Flux_black.svg",
            COSY: "/static/images/Cosy_black.svg",
            UNCONTROLLED: "/static/images/Uncontrolled_black.svg"
        };
</script>
<style>
    /* Override the default body constraints for the dashboard */

    body {
        max-width: none;
        margin: 20px;
        /* Keep some margin from the window edges */
    }
    @media (max-width: 600px) {
        body {
            margin: 4px;
        }
        .header-flex,
        .legend-container,
        #chart {
            display: flex;
            flex-direction: column;
            align-items: center;
            justify-content: center;
        }
        h1, .status-panel, .nav-links {
            text-align: center;
            width: 100%;
        }
    }

    /* Page-specific styles only */
    #chart {
        width: 110%;
        height: 80vh;
        max-height: 600px;
    }

    .svg-button-container {
        margin-top: 15px;
        display: flex;
        flex-wrap: wrap;
        gap: 10px;
    }
</style>
{% endblock %}

{% block content %}


<div class="header-flex">
    <div>
        <h1>EVSE Control Interface</h1>
        <div class="status-panel" style="margin-bottom: 8px;">
            <div class="status-item">
                <span class="status-info">
                    <strong>Battery:</strong> <span id="battery-soc" style="color: red;">Loading...</span>
                </span>
                <span class="separator">|</span>
                <span class="status-info">
                    <strong>Current State:</strong> <span id="current-state">Loading...</span>
                </span>
                <span class="separator">|</span>
            </div>
            <div class="status-item">
                <strong>Next Scheduled Event:</strong> <span id="next-event">Loading...</span>
            </div>
        </div>
        <div class="nav-links">
            <a href="{{ url_for('schedule_page') }}">Schedule Events →</a>
            <a href="{{ url_for('config_page') }}">Configuration →</a>
        </div>
    </div>
</div>

<div class="svg-button-container">
    <button class="svg-button" onclick="sendCommand('unplug')" title="Pause charging to allow the plug to be removed">
        <img src="" id="unplug-icon" alt="Pause to remove plug">
    </button>
    <button class="svg-button" onclick="sendCommand('solar')" title="Charge using only solar power">
        <img src="" id="solar-icon" alt="Solar only charging">
    </button>
    <button class="svg-button" onclick="sendCommand('charge')"
        title="Charge battery at maximum rate using all power sources">
        <img src="" id="charge-icon" alt="Charge at maximum rate">
    </button>
    <button class="svg-button" onclick="sendCommand('discharge')"
        title="Discharge battery at maximum rate to power the home and send any excess back to the grid">
        <img src="" id="discharge-icon" alt="Discharge">
    </button>
    <button class="svg-button" onclick="sendCommand('power-home')"
        title="Discharge battery when necessary to power the home only">
        <img src="" id="power-home-icon" alt="Power Home">
    </button>
    <button class="svg-button" onclick="sendCommand('balance')"
        title="Minimise use of the grid (charge from solar and power the home)">
        <img src="" id="balance-icon" alt="Balance">
    </button>
    <button class="svg-button" onclick="sendCommand('pause')" title="Pause all charging/discharging">
        <img src="" id="pause-icon" alt="Pause">
    </button>
    <button class="svg-button" onclick="sendCommand('octgo')" title="Select the Octopus Go tariff controller">
        <img src="" id="octgo-icon" alt="Octopus Go">
    </button>
    <button class="svg-button" onclick="sendCommand('flux')" title="Select the Octopus Flux tariff controller">
        <img src="" id="flux-icon" alt="Octopus Flux">
    </button>
    <button class="svg-button" onclick="sendCommand('cosy')" title="Select the Cosy Octopus tariff controller">
        <img src="" id="cosy-icon" alt="Cosy Octopus">
    </button>
<<<<<<< HEAD
    <button onclick="toggleLegend()">Command References</button>
=======
    <button class="svg-button" onclick="sendCommand('uncontrolled')" title="Allow EVSE to operate independently without Modbus control">
        <img src="" id="uncontrolled-icon" alt="Uncontrolled Mode">
    </button>
    <button onclick="toggleLegend()">Show/Hide Command Reference</button>
>>>>>>> 0d0a0520
</div>

<div class="legend-container">
    <div id="command-legend" class="command-legend collapsed">
        <h2>Command Reference</h2>
        <div class="legend-grid">
            <div class="legend-item">
                <img src="" id="legend-unplug-icon" alt="Remove plug icon">
                <div class="legend-text">
                    <strong>Remove Plug:</strong> Pause charging to allow the plug to be removed
                </div>
            </div>
            <div class="legend-item">
                <img src="" id="legend-solar-icon" alt="Solar charging icon">
                <div class="legend-text">
                    <strong>Solar Only:</strong> Charge using only solar power
                </div>
            </div>
            <div class="legend-item">
                <img src="" id="legend-charge-icon" alt="Maximum charge icon">
                <div class="legend-text">
                    <strong>Charge:</strong> Charge battery at maximum rate using all power sources
                </div>
            </div>
            <div class="legend-item">
                <img src="" id="legend-discharge-icon" alt="Discharge icon">
                <div class="legend-text">
                    <strong>Discharge:</strong> Discharge battery at maximum rate to power the home and send any
                    excess back to the grid
                </div>
            </div>
            <div class="legend-item">
                <img src="" id="legend-power-home-icon" alt="Power Home icon">
                <div class="legend-text">
                    <strong>Power Home:</strong> Discharge battery when necessary to power the home only
                </div>
            </div>
            <div class="legend-item">
                <img src="" id="legend-balance-icon" alt="Balance icon">
                <div class="legend-text">
                    <strong>Balance:</strong> Minimise use of the grid (charge from solar and power the home)
                </div>
            </div>
            <div class="legend-item">
                <img src="" id="legend-pause-icon" alt="Pause icon">
                <div class="legend-text">
                    <strong>Pause:</strong> Pause all charging/discharging
                </div>
            </div>
            <div class="legend-item">
                <img src="" id="legend-octgo-icon" alt="Octopus Go icon">
                <div class="legend-text">
                    <strong>Octopus Go:</strong> Select the Octopus Go tariff controller
                </div>
            </div>
            <div class="legend-item">
                <img src="" id="legend-flux-icon" alt="Octopus Flux icon">
                <div class="legend-text">
                    <strong>Octopus Flux:</strong> Select the Octopus Flux tariff controller
                </div>
            </div>
            <div class="legend-item">
                <img src="" id="legend-cosy-icon" alt="Cosy Octopus icon">
                <div class="legend-text">
                    <strong>Cosy Octopus:</strong> Select the Cosy Octopus tariff controller
                </div>
            </div>
            <div class="legend-item">
                <img src="" id="legend-uncontrolled-icon" alt="Uncontrolled icon">
                <div class="legend-text">
                    <strong>Uncontrolled:</strong> Allow EVSE to operate independently without Modbus control
                </div>
            </div>
        </div>
    </div>
</div>

<h1>Power History</h1>
<div id="chart" style="width:100%;height:600px;"></div>

<style>
    .header-flex {
        display: flex;
        align-items: flex-start;
        gap: 32px;
        margin-bottom: 20px;
    }
    .status-panel {
        background-color: #f8f9fa;
        border: 1px solid #dee2e6;
        border-radius: 4px;
        padding: 15px;
        min-width: 260px;
        margin: 0;
    }

    .status-item {
        margin: 10px 0;
    }

    .status-item strong {
        color: #495057;
    }

    .svg-button-container {
        margin-top: 15px;
        display: flex;
        gap: 10px;
        flex-wrap: wrap;
        align-items: center;
    }

    .svg-button-container button {
        height: 48px;
    }

    .svg-button {
        padding: 4px !important;
        display: flex;
        align-items: center;
        justify-content: center;
        background-color: #f8f9fa;
        border: 1px solid #dee2e6;
        border-radius: 4px;
        cursor: pointer;
    }

    .svg-button:hover {
        background-color: #e9ecef;
        transform: scale(1.05);
    }

    .svg-button:active {
        transform: scale(0.95);
    }

    .svg-button img {
        height: 40px;
        width: auto;
    }

    .legend-container {
        margin-top: 10px;
    }

    .legend-toggle {
        background-color: #f8f9fa;
        border: 1px solid #dee2e6;
        border-radius: 4px;
        padding: 10px 20px;
        cursor: pointer;
        font-size: 1rem;
        transition: background-color 0.2s;
        margin-left: auto;
    }

    .legend-toggle:hover {
        background-color: #e9ecef;
    }

    .command-legend {
        background-color: #f8f9fa;
        border: 1px solid #dee2e6;
        border-radius: 4px;
        padding: 20px;
        margin-top: 10px;
        max-height: 2000px;
        transition: max-height 0.3s ease-out, opacity 0.3s ease-out, margin-top 0.3s ease-out;
        overflow: hidden;
        opacity: 1;
    }

    .command-legend.collapsed {
        max-height: 0;
        opacity: 0;
        margin-top: 0;
        padding: 0;
        border: none;
    }

    .legend-grid {
        display: grid;
        grid-template-columns: repeat(auto-fit, minmax(250px, 1fr));
        gap: 20px;
        margin-top: 15px;
    }

    .legend-item {
        display: flex;
        align-items: center;
        gap: 10px;
    }

    .legend-item img {
        height: 30px;
        width: auto;
    }

    .legend-text {
        flex: 1;
    }

    .legend-text strong {
        display: block;
        margin-bottom: 4px;
    }

    @media (max-width: 768px) {
        .legend-grid {
            grid-template-columns: 1fr;
        }

        .legend-toggle {
            margin-left: 0;
            width: 100%;
        }

        .svg-button-container button:last-child {
            width: 100%;
        }

        .status-panel,
        .command-legend,
        .legend-toggle,
        .svg-button,
        .legend-item,
        .nav-links,
        .header-flex {
            border-width: 1px !important;
        }
        .status-panel,
        .command-legend,
        .legend-toggle,
        .svg-button,
        .legend-item {
            border-radius: 2px !important;
        }
    }
</style>

<script>
    // Set icon sources when page loads
    document.addEventListener('DOMContentLoaded', function () {
        // Set main button icons
        document.getElementById('unplug-icon').src = ICONS.UNPLUG;
        document.getElementById('solar-icon').src = ICONS.SOLAR;
        document.getElementById('charge-icon').src = ICONS.CHARGE;
        document.getElementById('discharge-icon').src = ICONS.DISCHARGE;
        document.getElementById('power-home-icon').src = ICONS.POWER_HOME;
        document.getElementById('balance-icon').src = ICONS.BALANCE;
        document.getElementById('pause-icon').src = ICONS.PAUSE;
        document.getElementById('octgo-icon').src = ICONS.OCTGO;
        document.getElementById('flux-icon').src = ICONS.FLUX;
        document.getElementById('cosy-icon').src = ICONS.COSY;
        document.getElementById('uncontrolled-icon').src = ICONS.UNCONTROLLED;

        // Set legend icons
        document.getElementById('legend-unplug-icon').src = ICONS.UNPLUG;
        document.getElementById('legend-solar-icon').src = ICONS.SOLAR;
        document.getElementById('legend-charge-icon').src = ICONS.CHARGE;
        document.getElementById('legend-discharge-icon').src = ICONS.DISCHARGE;
        document.getElementById('legend-power-home-icon').src = ICONS.POWER_HOME;
        document.getElementById('legend-balance-icon').src = ICONS.BALANCE;
        document.getElementById('legend-pause-icon').src = ICONS.PAUSE;
        document.getElementById('legend-octgo-icon').src = ICONS.OCTGO;
        document.getElementById('legend-flux-icon').src = ICONS.FLUX;
        document.getElementById('legend-cosy-icon').src = ICONS.COSY;
        document.getElementById('legend-uncontrolled-icon').src = ICONS.UNCONTROLLED;
    });

    async function sendCommand(command) {
        try {
            const response = await fetch('/api/control/command', {
                method: 'POST',
                headers: {
                    'Content-Type': 'application/json',
                },
                body: JSON.stringify({ command: command })
            });

            const data = await response.json();

            if (!response.ok) {
                throw new Error(data.message || 'Failed to send command');
            }
        } catch (error) {
            console.error('Error sending command:', error);
            alert('Failed to send command: ' + error.message);
        }
    }

    async function fetchHistory() {
        const response = await fetch('/api/status/history');
        const data = await response.json();
        return processHistoryData(data.entries, data.channel_metadata);
    }

    function processHistoryData(entries, metadata) {
        const timestamps = entries.map(entry => new Date(entry.timestamp * 1000));
        const channels = {};
        const channelConfigs = metadata.channels || {};

        // Initialize arrays for each active channel
        for (const device in channelConfigs) {
            for (const channelKey in channelConfigs[device]) {
                const channelConfig = channelConfigs[device][channelKey];
                if (channelConfig.in_use) {
                    channels[channelConfig.name] = new Array(entries.length).fill(0);
                }
            }
        }

        // Get grid channel info
        const gridRole = metadata.roles?.grid || {};
        const gridDevice = gridRole.device;
        const gridChannel = gridRole.channel;
        const gridName = gridDevice && gridChannel ?
            metadata.channels[gridDevice][`channel${gridChannel}`]?.name : null;

        // Process each entry
        entries.forEach((entry, index) => {
            const entryChannels = entry.channels || {};

            // Process each configured channel
            for (const device in channelConfigs) {
                const deviceData = entryChannels[device] || {};

                for (const channelKey in channelConfigs[device]) {
                    const channelConfig = channelConfigs[device][channelKey];
                    if (channelConfig.in_use) {
                        const channelNum = parseInt(channelKey.replace('channel', ''));
                        const power = deviceData[`channel${channelNum}`] || 0;
                        channels[channelConfig.name][index] = power;
                    }
                }
            }
        });

        // Calculate home power only if we have grid and at least one other channel
        let homePower = null;
        if (gridName && Object.keys(channels).length > 1) {
            homePower = new Array(entries.length).fill(0);
            for (let i = 0; i < entries.length; i++) {
                let total = channels[gridName][i];
                for (const [channelName, values] of Object.entries(channels)) {
                    if (channelName !== gridName) {
                        total -= values[i];
                    }
                }
                homePower[i] = total;
            }
        }

        return {
            timestamps: timestamps,
            channels: channels,
            homePower: homePower
        };
    }

    function isMobile() {
        return window.innerWidth <= 768; // Adjust the threshold as needed
    }

    function getLayout() {
        const isMobileDevice = isMobile();
        return {
            title: 'Power History',
            xaxis: {
                title: 'Time',
                tickmode: 'auto',
                nticks: 10,
                titlefont: { size: isMobileDevice ? 12 : 14 },
                tickfont: { size: isMobileDevice ? 10 : 12 }
            },
            yaxis: {
                title: 'Power (W)',
                titlefont: { size: isMobileDevice ? 12 : 14 },
                tickfont: { size: isMobileDevice ? 10 : 12 }
            },
            legend: {
                orientation: "h",
                yanchor: "top",
                y: -0.2,
                xanchor: "center",
                x: 0.5
            },
            responsive: true,
            autosize: true,
            margin: { l: 50, r: 50, b: 50, t: 50, pad: 4 }
        };
    }

    // Wrap all our initialization code in a DOMContentLoaded event handler
    document.addEventListener('DOMContentLoaded', function () {
        // Initialize the empty chart - traces will be added dynamically
        Plotly.newPlot('chart', [], getLayout(), {
            displayModeBar: false,
            staticPlot: true
        });

        let firstLoad = true;

        async function updateChart() {
            try {
                const history = await fetchHistory();
                const traces = [];

                // Add a trace for each active channel
                for (const [channelName, values] of Object.entries(history.channels)) {
                    traces.push({
                        x: history.timestamps,
                        y: values,
                        name: channelName,
                        type: 'scatter'
                    });
                }

                // Add home power trace if available
                if (history.homePower) {
                    traces.push({
                        x: history.timestamps,
                        y: history.homePower,
                        name: 'Home',
                        type: 'scatter'
                    });
                }

                const layout = getLayout();

                if (firstLoad) {
                    Plotly.newPlot('chart', traces, layout, {
                        displayModeBar: false,
                        staticPlot: true
                    });
                    firstLoad = false;
                } else {
                    Plotly.react('chart', traces, layout, {
                        displayModeBar: false,
                        staticPlot: true
                    });
                }
            } catch (error) {
                console.error('Error updating chart:', error);
            }
        }

        async function updateStatus() {
            try {
                const response = await fetch('/api/status');
                const data = await response.json();

                // Update current state
                const stateElement = document.getElementById('current-state');
                stateElement.textContent = data.current_state.replace(/_/g, ' ');

                // Update battery SOC if available
                const socElement = document.getElementById('battery-soc');
                if (data.battery_soc !== undefined) {
                    socElement.textContent = `${data.battery_soc}%`;
                } else {
                    socElement.textContent = 'Unknown';
                }

                // Update next event
                const nextEventElement = document.getElementById('next-event');
                if (data.next_event) {
                    const eventTime = new Date(data.next_event.timestamp);
                    const formattedTime = eventTime.toLocaleString(undefined, {
                        dateStyle: 'short',
                        timeStyle: 'short'
                    });
                    nextEventElement.textContent = `${data.next_event.state} at ${formattedTime}`;
                } else {
                    nextEventElement.textContent = 'No events scheduled';
                }
            } catch (error) {
                console.error('Error fetching status:', error);
                document.getElementById('current-state').textContent = 'Error';
                document.getElementById('battery-soc').textContent = 'Error';
                document.getElementById('next-event').textContent = 'Unable to fetch status';
            }
        }

        // Set up update intervals
        setInterval(updateChart, 2000);  // Every 2 seconds
        setInterval(updateStatus, 5000); // Every 5 seconds

        // Initial calls
        updateChart();
        updateStatus();

        // Add resize handler
        window.addEventListener('resize', () => {
            Plotly.relayout('chart', getLayout());
        });
    });

    function toggleLegend() {
        const legend = document.getElementById('command-legend');
        legend.classList.toggle('collapsed');
    }
</script>
{% endblock %}<|MERGE_RESOLUTION|>--- conflicted
+++ resolved
@@ -124,14 +124,10 @@
     <button class="svg-button" onclick="sendCommand('cosy')" title="Select the Cosy Octopus tariff controller">
         <img src="" id="cosy-icon" alt="Cosy Octopus">
     </button>
-<<<<<<< HEAD
-    <button onclick="toggleLegend()">Command References</button>
-=======
     <button class="svg-button" onclick="sendCommand('uncontrolled')" title="Allow EVSE to operate independently without Modbus control">
         <img src="" id="uncontrolled-icon" alt="Uncontrolled Mode">
     </button>
     <button onclick="toggleLegend()">Show/Hide Command Reference</button>
->>>>>>> 0d0a0520
 </div>
 
 <div class="legend-container">
